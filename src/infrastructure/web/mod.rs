use rocket::{self, Rocket, State, LoggingLevel};
use rocket_contrib::JSON;
use rocket::response::{Response, Responder};
use rocket::http::{Status, Cookie, Session};
use rocket::config::{Environment, Config};
use adapters::json;
use entities::*;
use business::db::Db;
use business::error::{Error, RepoError, ParameterError};
use infrastructure::error::AppError;
use serde_json::ser::to_string;
use business::sort::SortByAverageRating;
use business::{usecase, filter, geo};
use business::filter::InBBox;
use business::duplicates::{self, DuplicateType};
use std::result;
use r2d2::{self, Pool};
use regex::Regex;

static MAX_INVISIBLE_RESULTS: usize = 5;

mod neo4j;
#[cfg(test)]
mod mockdb;
#[cfg(test)]
mod tests;

#[cfg(not(test))]
type DbPool = neo4j::ConnectionPool;
#[cfg(test)]
type DbPool = mockdb::ConnectionPool;

type Result<T> = result::Result<JSON<T>, AppError>;

fn extract_ids(s: &str) -> Vec<String> {
    s.split(',')
        .map(|x| x.to_owned())
        .filter(|id| id != "")
        .collect::<Vec<String>>()
}

#[get("/entries/<ids>")]
fn get_entry(db: State<DbPool>, ids: String) -> Result<Vec<json::Entry>> {
    let ids = extract_ids(&ids);
    let entries = usecase::get_entries(&*db.get()?, &ids)?;
    let tags = usecase::get_tags_by_entry_ids(&*db.get()?, &ids)?;
    let ratings = usecase::get_ratings_by_entry_ids(&*db.get()?, &ids)?;
    Ok(JSON(entries
        .into_iter()
        .map(|e|{
            let t = tags.get(&e.id).cloned().unwrap_or_else(|| vec![]);
            let r = ratings.get(&e.id).cloned().unwrap_or_else(|| vec![]);
            json::Entry::from_entry_with_tags_and_ratings(e,t,r)
        })
        .collect::<Vec<json::Entry>>()))
}

#[get("/duplicates")]
fn get_duplicates(db: State<DbPool>) -> Result<Vec<(String, String, DuplicateType)>> {
    let entries = db.get()?.all_entries()?;
    let ids = duplicates::find_duplicates(&entries);
    Ok(JSON(ids))
}

#[post("/entries", format = "application/json", data = "<e>")]
fn post_entry(db: State<DbPool>, e: JSON<usecase::NewEntry>) -> result::Result<String, AppError> {
    let id = usecase::create_new_entry(&mut *db.get()?, e.into_inner())?;
    Ok(id)
}

#[put("/entries/<id>", format = "application/json", data = "<e>")]
fn put_entry(db: State<DbPool>, id: String, e: JSON<usecase::UpdateEntry>) -> Result<String> {
    usecase::update_entry(&mut *db.get()?, e.into_inner())?;
    Ok(JSON(id))
}

#[get("/tags")]
fn get_tags(db: State<DbPool>) -> Result<Vec<String>> {
    let tags = usecase::get_tag_ids(&*db.get()?)?;
    Ok(JSON(tags))
}

#[get("/categories")]
fn get_categories(db: State<DbPool>) -> Result<Vec<Category>> {
    let categories = db.get()?.all_categories()?;
    Ok(JSON(categories))
}

#[get("/categories/<id>")]
fn get_category(db: State<DbPool>, id: String) -> Result<String> {
    let ids = extract_ids(&id);
    let categories = db.get()?.all_categories()?;
    let res = match ids.len() {
        0 => to_string(&categories),

        1 => {
            let id = ids[0].clone();
            let e = categories
                .into_iter()
                .find(|x| x.id == id)
                .ok_or(RepoError::NotFound)?;
            to_string(&e)
        }
        _ => {
            to_string(&categories.into_iter()
                .filter(|e| ids.iter().any(|id| e.id == id.clone()))
                .collect::<Vec<Category>>())
        }
    }?;
    Ok(JSON(res))
}

#[derive(FromForm)]
struct SearchQuery {
    bbox: String,
    categories: Option<String>,
    text: Option<String>,
    tags: Option<String>,
}

lazy_static! {
    static ref HASH_TAG_REGEX: Regex = Regex::new(r"#(?P<tag>\w+((-\w+)*)?)").unwrap();
}

fn extract_hash_tags(text: &str) -> Vec<String> {
    let mut res: Vec<String> = vec![];
    for cap in HASH_TAG_REGEX.captures_iter(text) {
        res.push(cap["tag"].into());
    }
    res
}

fn remove_hash_tags(text: &str) -> String {
    HASH_TAG_REGEX
        .replace_all(text, "")
        .into_owned()
        .replace("  ", " ")
        .trim()
        .into()
}

#[get("/search?<search>")]
fn get_search(db: State<DbPool>, search: SearchQuery) -> Result<json::SearchResult> {

    let entries = db.get()?.all_entries()?;

    let bbox = geo::extract_bbox(&search.bbox)
        .map_err(Error::Parameter)
        .map_err(AppError::Business)?;
    let bbox_center = geo::center(&bbox[0], &bbox[1]);

    let mut entries: Vec<&Entry> = entries.iter().collect();

    if let Some(cat_str) = search.categories {
        let cat_ids = extract_ids(&cat_str);
        entries = entries
            .into_iter()
            .filter(&*filter::entries_by_category_ids(&cat_ids))
            .collect();
    }

    let mut tags = vec![];

    if let Some(ref txt) = search.text {
        tags = extract_hash_tags(txt);
    }

    if let Some(tags_str) = search.tags {
        for t in extract_ids(&tags_str) {
            tags.push(t);
        }
    }

<<<<<<< HEAD
    let triples = db.get()?.all_triples()?;
    if !tags.is_empty() {    
        entries = entries.into_iter()
            .filter(&*filter::entries_by_tags(
                &tags,
                &triples,
                &filter::Combination::Or
            ))
            .collect();
    }

    let entries = match search.text.map(|t| remove_hash_tags(&t)) {
        Some(txt) => {
            entries
                .into_iter()
                .filter(&*filter::entries_by_search_text(&txt))
                .collect()
        }
        None => entries,
    };

    let mut entries: Vec<Entry> = entries.into_iter().cloned().collect();
=======
    // search tags even without preceding #:
    if let Some(ref txt) = search.text {
        for t in to_words(txt){
            tags.push(t);
        }
    }

    let triples = db.get()?.all_triples()?;

    let text = match search.text {
        Some(txt) => remove_hash_tags(&txt),
        None => "".into()
    };

    let entries : Vec<&Entry> = entries
        .into_iter()
        .filter(&*filter::entries_by_tags_or_search_text(&text, &tags, &triples))
        .collect();

    let mut entries : Vec<Entry> = entries.into_iter().cloned().collect();
>>>>>>> 8985be9b

    let all_ratings = db.get()?.all_ratings()?;

    entries.sort_by_avg_rating(&all_ratings, &triples);

    let visible_results: Vec<_> = entries
        .iter()
        .filter(|x| x.in_bbox(&bbox))
        .map(|x| &x.id)
        .cloned()
        .collect();

    let invisible_results = entries
        .iter()
        .filter(|e| !visible_results.iter().any(|v| *v == e.id))
        .take(MAX_INVISIBLE_RESULTS)
        .map(|x| &x.id)
        .cloned()
        .collect::<Vec<_>>();

    Ok(JSON(json::SearchResult {
        visible: visible_results,
        invisible: invisible_results,
    }))
}

fn to_words(txt: &str) -> Vec<String> {
    txt.to_lowercase().split(' ').map(|x| x.to_string()).collect()
}

#[post("/login", format = "application/json", data = "<login>")]
fn login(db: State<DbPool>, mut session: Session, login: JSON<usecase::Login>) -> Result<()> {
    let id = usecase::login(&mut *db.get()?, login.into_inner())?;
    session.set(Cookie::new("user_id", id));
    Ok(JSON(()))
}

#[post("/logout")]
fn logout(mut session: Session) -> Result<()> {
    session.remove(Cookie::named("user_id"));
    Ok(JSON(()))
}

#[post("/users", format = "application/json", data = "<u>")]
fn post_user(db: State<DbPool>, u: JSON<usecase::NewUser>) -> result::Result<(),AppError> {
    usecase::create_new_user(&mut*db.get()?, u.into_inner())?;
    Ok(())
}

#[post("/ratings", format = "application/json", data = "<u>")]
fn post_rating(db: State<DbPool>, u: JSON<usecase::RateEntry>) -> result::Result<(),AppError> {
    usecase::rate_entry(&mut*db.get()?, u.into_inner())?;
    Ok(())
}

#[get("/ratings/<id>")]
fn get_ratings(db: State<DbPool>, id: String)-> Result<Vec<json::Rating>>{
    let ratings = usecase::get_ratings(&*db.get()?,&extract_ids(&id))?;
    let r_ids : Vec<String> = ratings
        .iter()
        .map(|r|r.id.clone())
        .collect();
    let comments = usecase::get_comments_by_rating_ids(&*db.get()?,&r_ids)?;
    let triples = db.get()?.all_triples()?;
    let result = ratings
        .into_iter()
        .map(|x|json::Rating{
            id       : x.id.clone(),
            created  : x.created,
            title    : x.title,
            user     : usecase::get_user_id_for_rating_id(&triples,&x.id),
            value    : x.value,
            context  : x.context,
            comments : comments.get(&x.id).cloned().unwrap_or_else(|| vec![])
                .into_iter()
                .map(|c|json::Comment{
                    id: c.id.clone(),
                    created: c.created,
                    text: c.text,
                    user: usecase::get_user_id_for_comment_id(&triples,&c.id)
                 })
                .collect()
        })
        .collect();
    Ok(JSON(result))
}

#[get("/count/entries")]
fn get_count_entries(db: State<DbPool>) -> Result<usize> {
    let entries = db.get()?.all_entries()?;
    Ok(JSON(entries.len()))
}

#[get("/count/tags")]
fn get_count_tags(db: State<DbPool>) -> Result<usize> {
    let tags = usecase::get_tag_ids(&*db.get()?)?;
    Ok(JSON(tags.len()))
}

#[get("/server/version")]
fn get_version() -> &'static str {
    env!("CARGO_PKG_VERSION")
}

fn rocket_instance<T: r2d2::ManageConnection>(cfg: Config, pool: Pool<T>) -> Rocket {

    rocket::custom(cfg, true)
        .manage(pool)
        .mount("/",
               routes![login,
                       logout,
                       get_entry,
                       post_entry
,                       post_user,
                       post_rating,
                       put_entry,
                       get_categories,
                       get_tags,
                       get_ratings,
                       get_category,
                       get_search,
                       get_duplicates,
                       get_count_entries,
                       get_count_tags,
                       get_version])

}

pub fn run(db_url: &str, port: u16, enable_cors: bool) {

    if enable_cors {
        panic!("enable-cors is currently not available until\
        \nhttps://github.com/SergioBenitez/Rocket/pull/141\nis merged :(");
    }

    let cfg = Config::build(Environment::Production)
        .log_level(LoggingLevel::Normal)
        .address("127.0.0.1")
        .port(port)
        .finalize()
        .unwrap();

    let pool = neo4j::create_connection_pool(db_url).unwrap();

    rocket_instance(cfg, pool).launch();
}

impl<'r> Responder<'r> for AppError {
    fn respond_to(self, _: &rocket::Request) -> result::Result<Response<'r>, Status> {
        Err(match self {
            AppError::Business(ref err) => {
                match *err {
                    Error::Parameter(ref err) => {
                         match *err {
                            ParameterError::Credentials => Status::Unauthorized,
                            _ => Status::BadRequest,
                         }
                    }
                    Error::Repo(ref err) => {
                        match *err {
                            RepoError::NotFound => Status::NotFound,
                            _ => Status::InternalServerError,
                        }
                    }
                    Error::Pwhash(_) => Status::InternalServerError
                }
            }

            _ => Status::InternalServerError,
        })
    }
}<|MERGE_RESOLUTION|>--- conflicted
+++ resolved
@@ -171,30 +171,6 @@
         }
     }
 
-<<<<<<< HEAD
-    let triples = db.get()?.all_triples()?;
-    if !tags.is_empty() {    
-        entries = entries.into_iter()
-            .filter(&*filter::entries_by_tags(
-                &tags,
-                &triples,
-                &filter::Combination::Or
-            ))
-            .collect();
-    }
-
-    let entries = match search.text.map(|t| remove_hash_tags(&t)) {
-        Some(txt) => {
-            entries
-                .into_iter()
-                .filter(&*filter::entries_by_search_text(&txt))
-                .collect()
-        }
-        None => entries,
-    };
-
-    let mut entries: Vec<Entry> = entries.into_iter().cloned().collect();
-=======
     // search tags even without preceding #:
     if let Some(ref txt) = search.text {
         for t in to_words(txt){
@@ -215,7 +191,6 @@
         .collect();
 
     let mut entries : Vec<Entry> = entries.into_iter().cloned().collect();
->>>>>>> 8985be9b
 
     let all_ratings = db.get()?.all_ratings()?;
 
