--- conflicted
+++ resolved
@@ -1,24 +1,27 @@
-<<<<<<< HEAD
 ## v0.5.1-dev (2019-mm-dd)
+
 - new(web): Add a basic admin frontend
 - new(web): Include address fields for searching entries
 - new(web): Archive events/entries/ratings/comments (admin only)
 
+## v0.4.5 (2019-03-07)
+
+- Final and official v0.4.x release due to technical reasons
+- No functional changes since v0.4.4
+
 ## v0.5.0 (2019-03-04)
+
 - new(web): Return additional properties of entries in search results
 - new(web): Limit max. number of search results
 - new(web): Bundle a basic frontend with a minimum of JavaScript
 - chore(db): Add Tantivy full-text search engine to improve performance
-=======
-## v0.4.5 (2019-03-07)
-- Final and official v0.4.x release due to technical reasons
-- No functional changes since v0.4.4
->>>>>>> 1c3602b6
 
 ## v0.4.4 (2019-02-17)
+
 - fix: Never resolve the location of an event with an empty event address
 
 ## v0.4.3 (2019-02-15)
+
 - fix: Resolve event location from address via geocoding/Opencage
 
 ## v0.4.2 (2019-02-14)
